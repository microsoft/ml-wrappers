--- conflicted
+++ resolved
@@ -307,16 +307,10 @@
     if available. Otherwise, the device should be set to cpu.
 
     :param device: parameter specifying the device to move the model
-<<<<<<< HEAD
-        to
+        to.
     :type device: str
     :return: selected device to run computations on
     :rtype: str
-=======
-        to.
-    :type device: str
-    :param device: torch device. Accepted values are 'auto', 'cpu', and 'cuda'.
->>>>>>> e4623dbd
     """
     device = device.lower()
     if device == Device.AUTO:

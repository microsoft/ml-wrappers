# ---------------------------------------------------------
# Copyright (c) Microsoft Corporation. All rights reserved.
# ---------------------------------------------------------

"""Defines helpful model wrapper and utils for implicitly rewrapping the model
    to conform to explainer contracts."""

import logging
import warnings
from typing import Union

import numpy as np
from ml_wrappers.model.wrapped_classification_model import \
    WrappedClassificationModel
from ml_wrappers.model.wrapped_classification_without_proba_model import \
    WrappedClassificationWithoutProbaModel
from ml_wrappers.model.wrapped_regression_model import WrappedRegressionModel
from sklearn.linear_model import SGDClassifier

from ..common.constants import (Device, ModelTask, SKLearn, image_model_tasks,
                                text_model_tasks)
from ..dataset.dataset_wrapper import DatasetWrapper
from .evaluator import _eval_function, _eval_model
from .fastai_wrapper import WrappedFastAITabularModel, _is_fastai_tabular_model
from .image_model_wrapper import _wrap_image_model
from .pytorch_wrapper import WrappedPytorchModel
from .tensorflow_wrapper import WrappedTensorflowModel, is_sequential
from .text_model_wrapper import _is_transformers_pipeline, _wrap_text_model

with warnings.catch_warnings():
    warnings.filterwarnings(
        'ignore', 'Starting from version 2.2.1', UserWarning)


module_logger = logging.getLogger(__name__)
module_logger.setLevel(logging.INFO)


try:
    import torch.nn as nn
    import torch
except ImportError:
    module_logger.debug(
        'Could not import torch, required if using a PyTorch model')


def auto_device():
    """
    Determines available device. If GPU is available, then cuda. Else, cpu.
    """
    return torch.device('cuda' if torch.cuda.is_available() else 'cpu')


def wrap_model(model, examples, model_task: str = ModelTask.UNKNOWN,
               num_classes: int = None, classes: Union[list, np.array] = None,
<<<<<<< HEAD
               device=auto_device()):
=======
               device=Device.AUTO.value):
>>>>>>> d8311578
    """If needed, wraps the model in a common API based on model task and
        prediction function contract.

    :param model: The model to evaluate on the examples.
    :type model: model with a predict or predict_proba function.
    :param examples: The model evaluation examples.
        Note the examples will be wrapped in a DatasetWrapper, if not
        wrapped when input.
    :type examples: ml_wrappers.DatasetWrapper or numpy.ndarray
        or pandas.DataFrame or panads.Series or scipy.sparse.csr_matrix
        or shap.DenseData or torch.Tensor
    :param model_task: Optional parameter to specify whether the model
                       is a classification or regression model.
                       In most cases, the type of the model can be inferred
                       based on the shape of the output, where a classifier
                       has a predict_proba method and outputs a 2 dimensional
                       array, while a regressor has a predict method and
                       outputs a 1 dimensional array.
    :param classes: optional parameter specifying a list of class names
        the dataset
    :type classes: list or np.ndarray
    :param num_classes: optional parameter specifying the number of classes in
        the dataset
    :type num_classes: int
    :type model_task: str
    :param device: optional parameter specifying the device to move the model
        to. If not specified, then cpu is the default
    :type device: str, for instance: 'cpu', 'cuda'
    :return: The wrapper model.
    :rtype: model
    """
    if model_task == ModelTask.UNKNOWN and _is_transformers_pipeline(model):
        # TODO: can we also dynamically figure out the task if it was
        # originally unknown for text scenarios?
        raise ValueError("ModelTask must be specified for text-based models")
    if model_task in text_model_tasks:
        return _wrap_text_model(model, examples, model_task, False)[0]
    if model_task in image_model_tasks:
        return _wrap_image_model(model, examples, model_task,
                                 False,  num_classes, classes,
                                 device)[0]
    return _wrap_model(model, examples, model_task, False)[0]


def _wrap_model(model, examples, model_task, is_function):
    """If needed, wraps the model or function in a common API based on model
        task and prediction function contract.

    :param model: The model or function to evaluate on the examples.
    :type model: function or model with a predict or predict_proba function
    :param examples: The model evaluation examples.
        Note the examples will be wrapped in a DatasetWrapper, if not
        wrapped when input.
    :type examples: ml_wrappers.DatasetWrapper or numpy.ndarray
        or pandas.DataFrame or panads.Series or scipy.sparse.csr_matrix
        or shap.DenseData or torch.Tensor
    :param model_task: Optional parameter to specify whether the model
                       is a classification or regression model.
                       In most cases, the type of the model can be inferred
                       based on the shape of the output, where a classifier
                       has a predict_proba method and outputs a 2 dimensional
                       array, while a regressor has a predict method and
                       outputs a 1 dimensional array.
    :type model_task: str
    :return: The function chosen from given model and chosen domain, or
             model wrapping the function and chosen domain.
    :rtype: (function, str) or (model, str)
    """
    if not isinstance(examples, DatasetWrapper):
        examples = DatasetWrapper(examples)
    if is_function:
        return _eval_function(model, examples, model_task)
    else:
        try:
            if isinstance(model, nn.Module):
                # Wrap the model in an extra layer that
                # converts the numpy array

                # to pytorch Variable and adds predict and
                # predict_proba functions
                model = WrappedPytorchModel(model)
        except (NameError, AttributeError):
            module_logger.debug(
                'Could not import torch, required if using a pytorch model')
        if _is_fastai_tabular_model(model):
            model = WrappedFastAITabularModel(model)
        if is_sequential(model):
            model = WrappedTensorflowModel(model)
        if _classifier_without_proba(model):
            model = WrappedClassificationWithoutProbaModel(model)
        eval_function, eval_ml_domain = _eval_model(
            model, examples, model_task)
        if eval_ml_domain == ModelTask.CLASSIFICATION:
            return WrappedClassificationModel(model, eval_function, examples),\
                eval_ml_domain
        else:
            return WrappedRegressionModel(model, eval_function, examples), \
                eval_ml_domain


def _classifier_without_proba(model):
    """Returns True if the given model is a classifier without predict_proba,
        eg SGDClassifier.

    :param model: The model to evaluate on the examples.
    :type model: model with a predict or predict_proba function
    :return: True if the given model is a classifier without predict_proba.
    :rtype: bool
    """
    return isinstance(model, SGDClassifier) and not \
        hasattr(model, SKLearn.PREDICT_PROBA)<|MERGE_RESOLUTION|>--- conflicted
+++ resolved
@@ -53,11 +53,7 @@
 
 def wrap_model(model, examples, model_task: str = ModelTask.UNKNOWN,
                num_classes: int = None, classes: Union[list, np.array] = None,
-<<<<<<< HEAD
-               device=auto_device()):
-=======
                device=Device.AUTO.value):
->>>>>>> d8311578
     """If needed, wraps the model in a common API based on model task and
         prediction function contract.
 

--- conflicted
+++ resolved
@@ -10,9 +10,10 @@
 import sys
 import tempfile
 
-<<<<<<< HEAD
 import azureml.automl.core.shared.constants as shared_constants
 import mlflow
+import numpy as np
+import pandas as pd
 import pytest
 import torch
 from azureml.automl.dnn.vision.classification.common.constants import \
@@ -22,16 +23,6 @@
     MLFlowImagesModelWrapper
 from azureml.automl.dnn.vision.common.model_export_utils import (
     _get_mlflow_signature, _get_scoring_method)
-=======
-import numpy as np
-import pandas as pd
-import pytest
-from common_vision_utils import (IMAGE, create_image_classification_pipeline,
-                                 create_pytorch_image_model,
-                                 load_fridge_dataset, load_imagenet_dataset,
-                                 load_images, preprocess_imagenet_dataset,
-                                 retrieve_or_train_fridge_model)
->>>>>>> 99e675e9
 from ml_wrappers import wrap_model
 from ml_wrappers.common.constants import ModelTask
 
@@ -68,7 +59,6 @@
         wrapped_model = wrap_model(model, data, ModelTask.IMAGE_CLASSIFICATION)
         validate_wrapped_classification_model(wrapped_model, data)
 
-<<<<<<< HEAD
     @pytest.mark.parametrize("model_name", [ModelNames.SERESNEXT])
     @pytest.mark.parametrize("multilabel", [False])
     def test_wrap_automl_image_classification_model(self, model_name, multilabel):
@@ -139,7 +129,6 @@
             wrapped_model = wrap_model(
                 mlflow_model, data, ModelTask.IMAGE_CLASSIFICATION)
             validate_wrapped_classification_model(wrapped_model, data)
-=======
     # Skip for older versions of pytorch due to missing classes
     @pytest.mark.skipif(sys.version_info.minor <= 6,
                         reason='Older versions of pytorch not supported')
@@ -167,5 +156,4 @@
         data = pd.DataFrame(imgs, columns=[IMAGE])
         model = create_pytorch_image_model()
         wrapped_model = wrap_model(model, data, ModelTask.IMAGE_CLASSIFICATION)
-        validate_wrapped_classification_model(wrapped_model, data)
->>>>>>> 99e675e9
+        validate_wrapped_classification_model(wrapped_model, data)